--- conflicted
+++ resolved
@@ -1,13 +1,12 @@
-<<<<<<< HEAD
-webauth (4.5.0-1~sbp60+1) stable; urgency=low
+webauth (4.5.1-1~sbp60+1) stable; urgency=low
 
   * Backport to squeeze, preserving changes from the previous backport.
   * Remove AM_PROG_AR from configure.ac.  This is not available with the
     squeeze versions of Autoconf and Automake, and was only added for Hurd
     portability (which isn't important for backports).
 
- -- Russ Allbery <rra@debian.org>  Mon, 29 Apr 2013 13:19:40 -0700
-=======
+ -- Russ Allbery <rra@debian.org>  Wed, 01 May 2013 16:20:04 -0700
+
 webauth (4.5.1-1) experimental; urgency=low
 
   * New upstream release.
@@ -22,7 +21,6 @@
   * Remove a stray Debian revision in the libwebauth10 symbols file.
 
  -- Russ Allbery <rra@debian.org>  Wed, 01 May 2013 15:31:24 -0700
->>>>>>> 819a4683
 
 webauth (4.5.0-1) experimental; urgency=low
 
