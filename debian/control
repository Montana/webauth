--- conflicted
+++ resolved
@@ -2,7 +2,6 @@
 Section: web
 Priority: optional
 Maintainer: Russ Allbery <rra@debian.org>
-<<<<<<< HEAD
 Build-Depends: debhelper (>= 9), apache2-threaded-dev (>= 2.2),
  dh-autoreconf, libapr1-dev, libaprutil1-dev, libcgi-application-perl,
  libcgi-application-perl (>= 4.50) |
@@ -15,15 +14,6 @@
  libcgi-application-extra-plugin-bundle-perl,
  libcgi-fast-perl, libcurl4-openssl-dev, libipc-run-perl, libkrb5-dev,
  libldap2-dev, libremctl-dev (>= 3.1), libssl-dev, libtemplate-perl,
-=======
-Build-Depends: debhelper (>= 9), apache2-dev (>> 2.4.4-3~), dh-apache2,
- dh-autoreconf, libapr1-dev, libaprutil1-dev, libcgi-application-perl,
- libcgi-application-plugin-autorunmode-perl,
- libcgi-application-plugin-forward-perl,
- libcgi-application-plugin-tt-perl, libcgi-fast-perl,
- libcurl4-openssl-dev, libipc-run-perl, libkrb5-dev, libldap2-dev,
- libremctl-dev (>= 3.1), libssl-dev, libtemplate-perl,
->>>>>>> 44b09d87
  libtest-minimumversion-perl, libtest-pod-perl, libtest-strict-perl,
  libtime-duration-perl, libtimedate-perl, liburi-perl, libwww-perl,
  libxml-parser-perl, perl
@@ -35,68 +25,25 @@
 Package: libapache2-webauth
 Section: httpd
 Architecture: any
-<<<<<<< HEAD
 Depends: ${shlibs:Depends}, ${misc:Depends}, apache2.2-common
 Recommends: libsasl2-modules-gssapi-mit | libsasl2-modules-gssapi-heimdal
 Description: Apache modules for WebAuth authentication
-=======
-Depends: ${shlibs:Depends}, ${misc:Depends}, apache2 (>= 2.4.4)
-Suggests: libapache2-mod-webauthldap
-Breaks: libapache2-webauth (<< 4.2.0)
-Replaces: libapache2-webauth (<< 4.2.0)
-Description: Apache module for WebAuth authentication
->>>>>>> 44b09d87
  WebAuth is a cookie-based web authentication system built on top of
  Kerberos.  It relies on a central authentication server that handles all
  user authentication for a domain and creates user authentication
  credentials for any web server that needs strong authentication.
  .
-<<<<<<< HEAD
  This package contains the Apache 2 modules to do basic authentication for
  individual web servers and to look up LDAP information using LDAP v3 with
  GSSAPI binds about the authenticated user.  Directory information can be
  used for authorization control and to populate environment variables.
  These modules should be installed on any web server using WebAuth.
-=======
- This package contains the Apache module to do user authentication for
- individual web servers.  This module does not do authorization; for an
- approach to LDAP-based authorization that works well with WebAuth, see
- libapache2-mod-webauthldap.
-
-Package: libapache2-mod-webauthldap
-Section: httpd
-Architecture: any
-Depends: ${shlibs:Depends}, ${misc:Depends}, apache2 (>= 2.4.4),
- libapache2-mod-webauth,
- libsasl2-modules-gssapi-mit | libsasl2-modules-gssapi-heimdal
-Breaks: libapache2-mod-webauth (<< 4.5.3-3~),
- libapache2-webauth (<< 4.2.0)
-Replaces: libapache2-mod-webauth (<< 4.5.3-3~),
- libapache2-webauth (<< 4.2.0)
-Description: Apache module for WebAuth LDAP lookup and authorization
- WebAuth is a cookie-based web authentication system built on top of
- Kerberos.  It relies on a central authentication server that handles all
- user authentication for a domain and creates user authentication
- credentials for any web server that needs strong authentication.
- .
- This package contains an Apache module to do LDAP-based authorization
- after a WebAuth authentication and retrieve LDAP information about the
- authenticated user.  It only supports GSS-API binds and requires WebAuth
- be used as the authentication method.
->>>>>>> 44b09d87
 
 Package: libapache2-webkdc
 Section: httpd
 Architecture: any
-<<<<<<< HEAD
 Depends: ${shlibs:Depends}, ${misc:Depends}, apache2.2-common
 Description: Apache 2 modules for a WebAuth authentication KDC
-=======
-Depends: ${shlibs:Depends}, ${misc:Depends}
-Breaks: libapache2-webkdc (<< 4.2.0)
-Replaces: libapache2-webkdc (<< 4.2.0)
-Description: Apache modules for a WebAuth authentication KDC
->>>>>>> 44b09d87
  WebAuth is a cookie-based web authentication system built on top of
  Kerberos.  It relies on a central authentication server that handles all
  user authentication for a domain and creates user authentication
@@ -107,39 +54,6 @@
  servers that use WebAuth will talk to this server to obtain and verify
  authentication credentials.
 
-<<<<<<< HEAD
-=======
-Package: libapache2-webauth
-Section: oldlibs
-Priority: extra
-Architecture: all
-Depends: ${misc:Depends}, libapache2-mod-webauth,
- libapache2-mod-webauthldap
-Description: Transitional package for WebAuth Apache modules
- WebAuth is a cookie-based web authentication system built on top of
- Kerberos.  It relies on a central authentication server that handles all
- user authentication for a domain and creates user authentication
- credentials for any web server that needs strong authentication.
- .
- This package is a transitional package to ease upgrades to the correct
- Apache module package naming scheme.  It can be safely removed.
-
-Package: libapache2-webkdc
-Section: oldlibs
-Priority: extra
-Architecture: all
-Depends: ${misc:Depends}, libapache2-mod-webkdc
-Description: Transitional package for WebAuth authentication KDC
- WebAuth is a cookie-based web authentication system built on top of
- Kerberos.  It relies on a central authentication server that handles all
- user authentication for a domain and creates user authentication
- credentials for any web server that needs strong authentication.
- .
- This package is a transitional package for the WebKDC to ease upgrades to
- the correct Apache module package naming scheme.  It can be safely
- removed.
-
->>>>>>> 44b09d87
 Package: libwebauth-perl
 Section: perl
 Architecture: any
