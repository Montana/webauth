<<<<<<< HEAD
libapache2-webauth (4.2.0-1) unstable; urgency=low
=======
libapache2-webauth (4.5.3-3) unstable; urgency=low

  This package has been split into two packages, libapache2-mod-webauth
  and libapache2-mod-webauthldap, as part of the Apache 2.4 transition.
  This matches the standard naming scheme of Apache modules and allows
  better handling of dependencies for the LDAP module.  Once the upgrade
  is complete, you may safely remove the libapache2-webauth package, and
  you can remove the libapache2-mod-webauthldap package if you weren't
  using the LDAP module.

 -- Russ Allbery <rra@debian.org>  Sun, 02 Jun 2013 10:30:41 -0700
  
libapache2-webauth (4.2.0-1) experimental; urgency=low
>>>>>>> 44b09d87

  Use of AuthType StanfordAuth (instead of AuthType WebAuth) is deprecated
  and will be removed in a subsequent release.  This directive will
  produce a warning in the Apache error log whenever encountered while
  processing a request.  This mode was for compatibility with the
  Stanford-internal WebAuth 2.5 release and was probably not used outside
  of Stanford.

<<<<<<< HEAD
=======
  The special group handling in mod_webauthldap enabled by AuthType
  StanfordAuth is no longer supported and has been removed.  Any access
  restrictions that used "require group" and expected the groups to be
  interpreted as WebAuth privilege groups must be changed to use AuthType
  WebAuth and "require privgroup".

>>>>>>> 44b09d87
 -- Russ Allbery <rra@debian.org>  Fri, 13 Jul 2012 13:43:13 -0700

libapache2-webauth (3.7.0-1) unstable; urgency=low

  Users of mod_webauthldap should note that WebAuthLdapAuthRule's behavior
  has changed.  Previously, it put just the bare name of the privgroup
  authorizing the user into its environment variable.  Now, it puts the
  string "privgroup <privgroup>" instead.

 -- Russ Allbery <rra@debian.org>  Wed, 07 Jul 2010 14:46:40 -0700

libapache2-webauth (3.5.3-2) unstable; urgency=low

  As of this release, the WebAuth module is built for Apache 2.2 rather
  than Apache 2.0.  Please note that Apache 2.2 moved authentication and
  authorization functionality out of Apache into modules that may not be
  enabled by default.  In particular, directives of the form:

      Require valid-user
      Require user <username>

  will not work unless mod_authz_user is enabled.  To do this, run:

      a2enmod authz_user

  as root.  You do not need to enable this module if you never use
  directives of that type (if, for instance, you only use Require
  privgroup directives), but note that the WebAuth tests expect this
  functionality to be available.

 -- Russ Allbery <rra@debian.org>  Mon, 09 Oct 2006 14:28:00 -0700
<|MERGE_RESOLUTION|>--- conflicted
+++ resolved
@@ -1,20 +1,4 @@
-<<<<<<< HEAD
-libapache2-webauth (4.2.0-1) unstable; urgency=low
-=======
-libapache2-webauth (4.5.3-3) unstable; urgency=low
-
-  This package has been split into two packages, libapache2-mod-webauth
-  and libapache2-mod-webauthldap, as part of the Apache 2.4 transition.
-  This matches the standard naming scheme of Apache modules and allows
-  better handling of dependencies for the LDAP module.  Once the upgrade
-  is complete, you may safely remove the libapache2-webauth package, and
-  you can remove the libapache2-mod-webauthldap package if you weren't
-  using the LDAP module.
-
- -- Russ Allbery <rra@debian.org>  Sun, 02 Jun 2013 10:30:41 -0700
-  
 libapache2-webauth (4.2.0-1) experimental; urgency=low
->>>>>>> 44b09d87
 
   Use of AuthType StanfordAuth (instead of AuthType WebAuth) is deprecated
   and will be removed in a subsequent release.  This directive will
@@ -23,15 +7,12 @@
   Stanford-internal WebAuth 2.5 release and was probably not used outside
   of Stanford.
 
-<<<<<<< HEAD
-=======
   The special group handling in mod_webauthldap enabled by AuthType
   StanfordAuth is no longer supported and has been removed.  Any access
   restrictions that used "require group" and expected the groups to be
   interpreted as WebAuth privilege groups must be changed to use AuthType
   WebAuth and "require privgroup".
 
->>>>>>> 44b09d87
  -- Russ Allbery <rra@debian.org>  Fri, 13 Jul 2012 13:43:13 -0700
 
 libapache2-webauth (3.7.0-1) unstable; urgency=low
